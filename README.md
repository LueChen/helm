--- conflicted
+++ resolved
@@ -233,11 +233,8 @@
     venv/bin/benchmark-run -r lpm:difficulty=easy
     venv/bin/benchmark-run -r twitter_aae:demographic=aa
     venv/bin/benchmark-run -r copyright:pilot_study=true
-<<<<<<< HEAD
     venv/bin/benchmark-run -r wiki:k=2,subject=P31
-=======
     venv/bin/benchmark-run -r raft:subset=ade_corpus_v2
->>>>>>> 413a72d9
 
 You can also run the benchmark using a local proxy, in which case you have to
 first start a local server (see instructions above for more details).
