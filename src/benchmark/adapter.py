import random
from dataclasses import dataclass, field
from typing import List, Dict, Tuple, Optional
from collections import defaultdict, OrderedDict

from common.general import serialize, indent_lines, format_text_lines
from common.hierarchical_logger import hlog, htrack, htrack_block
from common.request import Request, RequestResult
<<<<<<< HEAD
=======
from .scenario import Instance, TRAIN_SPLIT, EVAL_SPLITS
>>>>>>> 1cdc5146
from proxy.tokenizer.auto_token_counter import AutoTokenCounter
from proxy.tokenizer.auto_tokenizer import AutoTokenizer
from .augmentations.data_augmenter import create_data_augmenter, DataAugmenterSpec, DataAugmenter
from .interaction.interaction_outcome import InteractionOutcome
from .interaction.interaction_mode_spec import InteractionModeSpec
from .interaction.interactions_processor import create_interaction_processor, InteractionsProcessor
from .scenario import Instance, Scenario, TRAIN_SPLIT, EVAL_SPLITS

# Methods of adaptation
ADAPT_LANGUAGE_MODELING = "language_modeling"
ADAPT_MULTIPLE_CHOICE = "multiple_choice"
ADAPT_GENERATION = "generation"


@dataclass(frozen=True)
class AdapterSpec:
    """
    Specifies how to take a `Scenario` (a list of `Instance`s) and produce a
    `ScenarioState` (set of `Request`s ).  Instead of having free-form prompt
    hacking, we try to make the process more declarative and systematic.
    Note that an `Instance` could produce many `Request`s (e.g., one for each `Reference`).
    """

    # Method of adaptation
    method: str = ADAPT_GENERATION

    # Prompt starts with instructions
    instructions: str = ""

    # What goes before the input
    input_prefix: str = "Input: "

    # What goes before the input (for multiple choice)
    reference_prefix: str = "\nA. "

    # What goes before the output
    output_prefix: str = "\nOutput: "

    # Maximum number of (in-context) training instances to put into the prompt
    max_train_instances: int = 5

    # Maximum number of evaluation instances.  For getting valid numbers, this
    # should be the entire dataset; only reduce this for piloting.
    max_eval_instances: Optional[int] = None

    # Generate this many outputs (which could be realized by `num_completions`
    # or `top_k_per_token`).
    num_outputs: int = 5

    # Number of trials, where in each trial we choose an independent, random
    # set of training instances.  Used to compute error bars.
    num_train_trials: int = 1

    # Decoding parameters (inherited by `Request`)

    # Model to make the request to
    model: str = "openai/davinci"

    # Temperature to use
    temperature: float = 1

    # Maximum number of tokens to generate
    max_tokens: int = 100

    # When to stop
    stop_sequences: List[str] = field(default_factory=list)

<<<<<<< HEAD
    # Data augmenter. The default DataAugmenterSpec does nothing.
    data_augmenter_spec: DataAugmenterSpec = DataAugmenterSpec()

    # What to do during interaction mode. The default InteractionModeSpec does nothing.
    interaction_mode_spec: InteractionModeSpec = InteractionModeSpec()

=======
>>>>>>> 1cdc5146

@dataclass(frozen=True)
class RequestState:
    """
    A `RequestState` represents a single `Request` made on behalf of an `Instance`.
    It should have all the information that's needed later for a `Metric` to be
    able to understand the `Request` and its `RequestResult`.
    """

    # Which instance we're evaluating
    instance: Instance

    # Which reference of the instance we're evaluating (if any)
    reference_index: Optional[int]

    # Which training set this request is for
    train_trial_index: int

    # How to map the completion text back to a real output (e.g., for multiple choice, "B" => "the second choice")
    output_mapping: Optional[Dict[str, str]]

    # The request that is actually made
    request: Request

    # The result of the request (filled in when the request is executed)
    result: Optional[RequestResult]

    # The number of initial tokens that will be ignored when computing langauge modeling metrics
    num_conditioning_tokens: int = 0

    def render_lines(self) -> List[str]:
        output = [f"train_trial_index: {self.train_trial_index}"]
        if self.reference_index:
            output.append(f"reference_index: {self.reference_index}")

        output.append("instance {")
        output.extend(indent_lines(self.instance.render_lines()))
        output.append("}")

        # Part of request but render multiline
        output.append("request.prompt {")
        output.extend(indent_lines(format_text_lines(self.request.prompt)))
        output.append("}")

        output.append("request {")
        output.extend(indent_lines(serialize(self.request)))
        output.append("}")

        if self.result:
            output.append("result {")
            output.extend(indent_lines(self.result.render_lines()))
            output.append("}")

        return output


@dataclass
class ScenarioState:
    """
    A `ScenarioState` represents the output of adaptation.  Contains a set of
    `RequestState` that were created and executed (a `ScenarioState` could be
    pre-execution or post-execution).
    """

    # What strategy we used for adaptation
    adapter_spec: AdapterSpec

    # List of `RequestState`s that were produced by adaptation (and execution)
    request_states: List[RequestState] = field(default_factory=list)

    # Content generated from interaction mode. We analyze this content and compute metrics.
    interaction_outcomes: List[InteractionOutcome] = field(default_factory=list)

    def __post_init__(self):
        # Create derived indices based on `request_states` so it's easier for
        # the `Metric` later to access them.  Two things are produced:
        self.request_state_map: Dict[Tuple[int, Instance, Optional[int]], List[RequestState]] = defaultdict(list)

        instances_set = set()
        for request_state in self.request_states:
            instances_set.add(request_state.instance)
            key = (request_state.train_trial_index, request_state.instance, request_state.reference_index)
            self.request_state_map[key].append(request_state)
        self.instances: List[Instance] = list(instances_set)

    def get_request_states(
        self, train_trial_index: int, instance: Instance, reference_index: Optional[int]
    ) -> List[RequestState]:
        return self.request_state_map.get((train_trial_index, instance, reference_index), [])

    def render_lines(self) -> List[str]:
        total: int = len(self.request_states)
        result = ["adapter_spec {"]
        result.extend(indent_lines(serialize(self.adapter_spec)))
        result.append("}")

        for i, request_state in enumerate(self.request_states):
            result.append(f"request_state {i} ({total} total) {{")
            result.extend(indent_lines(request_state.render_lines()))
            result.append("}")

        return result


class Adapter:
    """
    An `Adapter`, guided by the `AdapterSpec`, takes a `Scenario` and produces
    a `ScenarioState`.  This is where all the prompt hacking for language
    models should go.

    Recall that each `Instance` in a `Scenario` looks like this:

        <input> -> <reference1>
                   <reference2>
                   <reference3> [correct]
                   <reference4>

    There are several ways to adapt:

    1. [language_modeling] We don't use the references (even if they exist), just feed the input:

        <input>

    2. [multiple_choice] We can define a label (e.g., letter) for each reference:

        <instructions>

        <input>                  # train
        A. <reference>
        B. <reference>
        C. <reference>
        D. <reference>
        Answer: C

        <input>                  # test
        A. <reference1>
        B. <reference2>
        C. <reference3>
        D. <reference4>
        Answer:

        In general, each example is:

            <input_prefix><input><reference_prefixes[0]><reference><output_prefix><output>

    3. [generation] Just let the language model try to generate the output.

        <instructions>

        Input: <input>                  # train
        Output: <reference>

        Input: <input>                  # test
        Output:

        In general, each example is:

            <input_prefix><input><output_prefix><output>

    Later, we can create multiple requests, one for each reference and try to
    score their probabilities to solve multiple choice problems (but have to
    deal with references being of different lengths).
    """

    def __init__(self, adapter_spec: AdapterSpec):
        self.adapter_spec = adapter_spec
        self.token_counter = AutoTokenCounter()

    @htrack(None)
    def adapt(self, instances: List[Instance]) -> ScenarioState:
        """
        Takes a a list of `Instance`s and builds a list of corresponding `RequestState`s.
        The reason we don't do this per eval instance is that we create a common set of
        training instances which is shared across all eval instances.
        """
<<<<<<< HEAD
        if self.adapter_spec.interaction_mode_spec.interaction_mode:
            interaction_processor: InteractionsProcessor = create_interaction_processor(
                self.adapter_spec.interaction_mode_spec.interactions_processor_spec
            )
            return ScenarioState(self.adapter_spec, interaction_outcomes=interaction_processor.process())

        # Create instances
        with htrack_block("scenario.get_instances"):
            instances = scenario.get_instances()

        # Create a DataAugmenter to augment the set of instances
        data_augmenter_spec: DataAugmenterSpec = self.adapter_spec.data_augmenter_spec
        data_augmenter: DataAugmenter = create_data_augmenter(data_augmenter_spec)

=======
>>>>>>> 1cdc5146
        # Pick out training instances
        all_train_instances: List[Instance] = [instance for instance in instances if instance.split == TRAIN_SPLIT]
        if len(all_train_instances) < self.adapter_spec.max_train_instances:
            hlog(
                f"WARNING: only {len(all_train_instances)} training instances, "
                f"wanted {self.adapter_spec.max_train_instances}"
            )

        # Pick out evaluation instances. This includes both valid and test splits.
        # We can slice and dice later in defining the metrics.
        eval_instances: List[Instance] = [instance for instance in instances if instance.split in EVAL_SPLITS]
        if self.adapter_spec.max_eval_instances is not None:
            # Build a dict of instance IDs to instances before we pick self.adapter_spec.max_eval_instances
            # number of instances, so we can include all the perturbed versions of the instances
            # we choose in the eval set.
            id_to_instances: OrderedDict[Optional[str], List[Instance]] = OrderedDict()
            for instance in eval_instances:
                if instance.id in id_to_instances:
                    id_to_instances[instance.id].append(instance)
                else:
                    id_to_instances[instance.id] = [instance]

            # Pick the first `self.adapter_spec.max_eval_instances` instance IDs and
            # include all their instances in the final set of eval instances.
            eval_instances = []
            for _, instances in list(id_to_instances.items())[: self.adapter_spec.max_eval_instances]:
                eval_instances.extend(instances)

        hlog(
            f"{len(instances)} instances, "
            f"choosing {self.adapter_spec.max_train_instances}/{len(all_train_instances)} train instances, "
            f"{len(eval_instances)} eval instances"
        )

        # Accumulate all the request states due to adaptation
        request_states: List[RequestState] = []

        if self.adapter_spec.method == ADAPT_LANGUAGE_MODELING:
            # Use the LM-specific method to adapt LM scenarios
            request_states = self.adapt_language_modeling(eval_instances)
        else:
            for train_trial_index in range(self.adapter_spec.num_train_trials):
                # Choose a random set of training instances
                random.seed(train_trial_index)
                train_instances = random.sample(
                    all_train_instances, min(len(all_train_instances), self.adapter_spec.max_train_instances)
                )

                # Create request_states
                for eval_index, eval_instance in enumerate(eval_instances):
                    prompt: str = self.construct_prompt(train_instances, eval_instance)

                    # Just print one prompt (useful for debugging)
                    if train_trial_index == 0 and eval_index == 0:
                        with htrack_block("Sample prompt"):
                            for line in prompt.split("\n"):
                                hlog(line)

                    # Define the request
                    method = self.adapter_spec.method

                    if method == ADAPT_GENERATION:
                        output_mapping = None
                        request = Request(
                            model=self.adapter_spec.model,
                            prompt=prompt,
                            num_completions=self.adapter_spec.num_outputs,
                            temperature=self.adapter_spec.temperature,
                            max_tokens=self.adapter_spec.max_tokens,
                            stop_sequences=self.adapter_spec.stop_sequences,
                        )
                    elif method == ADAPT_MULTIPLE_CHOICE:
                        output_mapping = dict(
                            (self.get_reference_prefix("A", reference_index), reference.output)
                            for reference_index, reference in enumerate(eval_instance.references)
                        )
                        request = Request(
                            model=self.adapter_spec.model,
                            prompt=prompt,
                            num_completions=1,
                            top_k_per_token=self.adapter_spec.num_outputs,
                            temperature=0,
                            max_tokens=1,
                            stop_sequences=[],
                        )
                    else:
                        raise ValueError(f"Invalid method: {method}")

                    request_state = RequestState(
                        instance=eval_instance,
                        reference_index=None,
                        train_trial_index=train_trial_index,
                        output_mapping=output_mapping,
                        request=request,
                        result=None,
                    )
                    request_states.append(request_state)

        hlog(f"{len(request_states)} requests")
        return ScenarioState(self.adapter_spec, request_states)

    def construct_prompt(self, train_instances: List[Instance], eval_instance: Instance) -> str:
        """
        Returns a prompt (string) given:
        - the `self.adapter_spec.instructions`
        - the `train_instances` (in-context training examples)
        - the input part of the `eval_instance`
        - the `reference` (if provided)

        Fits the prompt within the context window by removing in-context training examples.
        """

        def construct_prompt_helper(train_instances: List[Instance]) -> str:
            # Instructions
            blocks = []

            if self.adapter_spec.instructions:
                blocks.append(self.adapter_spec.instructions)

            # In-context training instances
            for instance in train_instances:
                blocks.append(self.construct_example_prompt(instance, include_output=True))

            blocks.append(self.construct_example_prompt(eval_instance, include_output=False))

            return "\n\n".join(blocks)

        orig_train_instances_count: int = len(train_instances)
        prompt: str = construct_prompt_helper(train_instances)

        # Following what was done for MMLU (https://arxiv.org/abs/2009.03300) to handle prompts that
        # exceed the max context length (https://github.com/hendrycks/test/blob/master/evaluate.py#L58),
        # we remove train instances one by one until it fits within the context window or
        # until we run out of train instances to remove.
        while (
            not self.token_counter.fits_within_context_window(
                model=self.adapter_spec.model,
                text=prompt,
                expected_completion_token_length=self.adapter_spec.max_tokens,
            )
            and len(train_instances) > 0
        ):
            train_instances = train_instances[:-1]
            prompt = construct_prompt_helper(train_instances)

        removed_train_instances_count: int = orig_train_instances_count - len(train_instances)
        if removed_train_instances_count > 0:
            hlog(
                f"The original constructed prompt exceeded the max context length. Removed "
                f"{removed_train_instances_count} in-context examples to fit it within the context window."
            )

        # If removing the in-context example is still not enough, we simply truncate the prompt.
        # Following the default truncation strategy used by HuggingFace, we truncate the text from the right.
        return self.token_counter.truncate_from_right(self.adapter_spec.model, prompt)

    def construct_example_prompt(self, instance: Instance, include_output: bool) -> str:
        """Return a list of lines corresponding to this example (part of the prompt)."""

        # Input
        result = self.adapter_spec.input_prefix + instance.input

        # References (optionally) and output
        if self.adapter_spec.method == ADAPT_MULTIPLE_CHOICE:
            # If multiple choice, include the references
            output = "n/a"
            for reference_index, reference in enumerate(instance.references):
                prefix = self.get_reference_prefix(self.adapter_spec.reference_prefix, reference_index)
                result += prefix + reference.output
                if reference.is_correct and output == "n/a":
                    output = self.get_reference_prefix("A", reference_index)
        else:
            # Put only the correct reference as the output
            correct_reference = instance.first_correct_reference
            output = correct_reference.output if correct_reference is not None else "n/a"

        if include_output:
            result += self.adapter_spec.output_prefix + output
        else:
            result += self.adapter_spec.output_prefix.rstrip()

        return result

    def get_reference_prefix(self, prefix: str, i: int) -> str:
        """
        Example: prefix = "\nA. ", i = 2, return "\nC. "
        """
        return prefix.replace("A", chr(ord("A") + i))

    def construct_language_modeling_prompt(
        self, conditioning_tokens: List[int], pred_tokens: List[int], tokenizer, max_seq_len: int
    ) -> Tuple[str, int]:
        """
        Some subwords/symbols might translate to multiple tokens. e.g. ’ => ["bytes:\xe2\x80", "bytes:\x99"].

        When a subword of this type happens to be the last token of a chunk, we need to strip the leading and
        trailing bytes to ensure the prompt is a valid string.

        Since some tokens are removed, we also need to recompute num_conditioning_tokens.
        """
        raw_prompt = tokenizer.decode(conditioning_tokens + pred_tokens)
        num_leading_byte_tokens = max_seq_len + 1 - len(tokenizer.encode(raw_prompt.lstrip("\ufffd")))
        num_trailing_byte_tokens = max_seq_len + 1 - len(tokenizer.encode(raw_prompt.rstrip("\ufffd")))
        prompt = raw_prompt.strip("\ufffd")
        # There are no string tokens to predict
        if num_trailing_byte_tokens >= len(pred_tokens):
            num_conditioning_tokens = len(tokenizer.encode(prompt))
        # There are no conditioning string tokens
        elif num_leading_byte_tokens >= len(conditioning_tokens):
            num_conditioning_tokens = 1
        else:
            num_conditioning_tokens = len(conditioning_tokens) - num_leading_byte_tokens
        return prompt, num_conditioning_tokens

    def adapt_language_modeling(self, instances: List[Instance]) -> List[RequestState]:
        """ Code is adapted from:

        https://github.com/EleutherAI/lm_perplexity/blob/main/lm_perplexity/utils.py
        """
        request_states: List[RequestState] = []

        # TODO: Support other models and tokenizers
        assert self.adapter_spec.model.startswith("openai/")

        tokenizer = AutoTokenizer().get_tokenizer(self.adapter_spec.model)
        max_seq_len = tokenizer.MAX_SEQUENCE_LENGTH
        prefix_token = tokenizer.END_OF_TEXT_TOKEN if tokenizer.END_OF_TEXT_TOKEN is not None else ""

        for instance in instances:
            tokens = tokenizer.encode(instance.input)
            assert tokenizer.decode(tokens) == instance.input

            num_predicted_tokens = 0

            # Special handling for first window: predict all tokens
            # Raw token sequence format: [<str_tok1>, <str_tok2>, ..., <byte_tok1>, ...] (total length <= max_seq_len)
            # Convert it to: [<eot>, <str_tok1>, <str_tok2>, ...] (total length <= max_seq_len+1)
            # Num_conditioning_tokens = 1
            # Example: ["Hello", " world", "bytes:\xe2\x80"] => "<eot>Hello world"
            #
            # Note: There are trailing byte tokens in the raw sequence because some subwords/symbols might translate to
            # multiple tokens (e.g. ’ => ["bytes:\xe2\x80", "bytes:\x99"]) and we chunk documents by token, not by word.
            first_seq_len = min(max_seq_len, len(tokens))
            prompt = tokenizer.decode(tokenizer.encode(prefix_token) + tokens[:first_seq_len]).rstrip("\ufffd")
            request = Request(
                model=self.adapter_spec.model,
                prompt=prompt,
                num_completions=1,
                temperature=0,
                max_tokens=self.adapter_spec.max_tokens,  # usually this is zero
                stop_sequences=self.adapter_spec.stop_sequences,
                echo_prompt=True,
            )
            request_state = RequestState(
                instance=instance,
                reference_index=None,
                train_trial_index=0,
                output_mapping=None,
                request=request,
                result=None,
                num_conditioning_tokens=1,
            )
            request_states.append(request_state)
            num_predicted_tokens += first_seq_len

            while num_predicted_tokens < len(tokens):
                # Raw token sequence format:
                # [<cond_byte1>, ..., <cond_str_tok1>, <cond_str_tok2>, ..., <pred_str_tok1>, ..., <pred_byte1>, ...]
                # (total length <= max_seq_len+1)
                #
                # Convert it to: [<cond_str_tok1>, <cond_str_tok2>, ..., <pred_str_tok1>, <pred_str_tok2>. ...]
                # (total length <= max_seq_len+1)
                #
                # Example: conditioning_tokens=["bytes:\x99", "Exc"], pred_tokens=["use", " me", "bytes:\xe2\x80"] =>
                # prompt="Excuse me", num_conditioning_tokens = 1
                window_pred_len = min(len(tokens) - num_predicted_tokens, max_seq_len)
                window_end = num_predicted_tokens + window_pred_len
                conditioning_tokens = tokens[window_end - max_seq_len - 1 : num_predicted_tokens]
                pred_tokens = tokens[num_predicted_tokens:window_end]
                prompt, num_conditioning_tokens = self.construct_language_modeling_prompt(
                    conditioning_tokens, pred_tokens, tokenizer, max_seq_len
                )

                request = Request(
                    model=self.adapter_spec.model,
                    prompt=prompt,
                    num_completions=1,
                    temperature=0,
                    max_tokens=self.adapter_spec.max_tokens,  # usually this is zero
                    stop_sequences=self.adapter_spec.stop_sequences,
                    echo_prompt=True,
                )
                request_state = RequestState(
                    instance=instance,
                    reference_index=None,
                    train_trial_index=0,
                    output_mapping=None,
                    request=request,
                    result=None,
                    num_conditioning_tokens=num_conditioning_tokens,
                )
                request_states.append(request_state)
                num_predicted_tokens += window_pred_len

        return request_states<|MERGE_RESOLUTION|>--- conflicted
+++ resolved
@@ -6,17 +6,15 @@
 from common.general import serialize, indent_lines, format_text_lines
 from common.hierarchical_logger import hlog, htrack, htrack_block
 from common.request import Request, RequestResult
-<<<<<<< HEAD
-=======
-from .scenario import Instance, TRAIN_SPLIT, EVAL_SPLITS
->>>>>>> 1cdc5146
 from proxy.tokenizer.auto_token_counter import AutoTokenCounter
 from proxy.tokenizer.auto_tokenizer import AutoTokenizer
-from .augmentations.data_augmenter import create_data_augmenter, DataAugmenterSpec, DataAugmenter
 from .interaction.interaction_outcome import InteractionOutcome
-from .interaction.interaction_mode_spec import InteractionModeSpec
-from .interaction.interactions_processor import create_interaction_processor, InteractionsProcessor
-from .scenario import Instance, Scenario, TRAIN_SPLIT, EVAL_SPLITS
+from .interaction.interactions_processor import (
+    create_interaction_processor,
+    InteractionsProcessor,
+    InteractionsProcessorSpec,
+)
+from .scenario import Instance, TRAIN_SPLIT, EVAL_SPLITS
 
 # Methods of adaptation
 ADAPT_LANGUAGE_MODELING = "language_modeling"
@@ -77,15 +75,9 @@
     # When to stop
     stop_sequences: List[str] = field(default_factory=list)
 
-<<<<<<< HEAD
-    # Data augmenter. The default DataAugmenterSpec does nothing.
-    data_augmenter_spec: DataAugmenterSpec = DataAugmenterSpec()
-
-    # What to do during interaction mode. The default InteractionModeSpec does nothing.
-    interaction_mode_spec: InteractionModeSpec = InteractionModeSpec()
-
-=======
->>>>>>> 1cdc5146
+    # What to do during interaction mode
+    interactions_processor_spec: Optional[InteractionsProcessorSpec] = None
+
 
 @dataclass(frozen=True)
 class RequestState:
@@ -261,23 +253,12 @@
         The reason we don't do this per eval instance is that we create a common set of
         training instances which is shared across all eval instances.
         """
-<<<<<<< HEAD
-        if self.adapter_spec.interaction_mode_spec.interaction_mode:
+        if self.adapter_spec.interactions_processor_spec:
             interaction_processor: InteractionsProcessor = create_interaction_processor(
-                self.adapter_spec.interaction_mode_spec.interactions_processor_spec
+                self.adapter_spec.interactions_processor_spec
             )
             return ScenarioState(self.adapter_spec, interaction_outcomes=interaction_processor.process())
 
-        # Create instances
-        with htrack_block("scenario.get_instances"):
-            instances = scenario.get_instances()
-
-        # Create a DataAugmenter to augment the set of instances
-        data_augmenter_spec: DataAugmenterSpec = self.adapter_spec.data_augmenter_spec
-        data_augmenter: DataAugmenter = create_data_augmenter(data_augmenter_spec)
-
-=======
->>>>>>> 1cdc5146
         # Pick out training instances
         all_train_instances: List[Instance] = [instance for instance in instances if instance.split == TRAIN_SPLIT]
         if len(all_train_instances) < self.adapter_spec.max_train_instances:
