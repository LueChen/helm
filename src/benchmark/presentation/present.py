import argparse
import dataclasses
import os
import traceback

from tqdm import tqdm
from typing import List, Optional
import json

from common.authentication import Authentication
from common.general import parse_hocon, write, write_lines
from common.hierarchical_logger import hlog, htrack
from benchmark.run import run_benchmarking, add_run_args, validate_args, LATEST_SYMLINK
from benchmark.runner import RunSpec
from proxy.services.remote_service import add_service_args, create_authentication

"""
Runs all the RunSpecs in run_specs.conf and outputs JSON files.
TODO: rename this file to `run_all.py`

Usage:

    venv/bin/benchmark-present

"""

READY_STATUS = "READY"
WIP_STATUS = "WIP"


class AllRunner:
    """Runs all RunSpecs specified in the configuration file."""

    def __init__(
        self,
        auth: Authentication,
        conf_path: str,
        url: str,
        local: bool,
        local_path: str,
        output_path: str,
        suite: str,
        num_threads: int,
        dry_run: Optional[bool],
        skip_instances: bool,
        max_eval_instances: Optional[int],
        models_to_run: Optional[List[str]],
        scenario_groups_to_run: Optional[List[str]],
        exit_on_error: bool,
        priority: Optional[int],
    ):
        self.auth: Authentication = auth
        self.conf_path: str = conf_path
        self.url: str = url
        self.local: bool = local
        self.local_path: str = local_path
        self.output_path: str = output_path
        self.suite: str = suite
        self.num_threads: int = num_threads
        self.dry_run: Optional[bool] = dry_run
        self.skip_instances: bool = skip_instances
        self.max_eval_instances: Optional[int] = max_eval_instances
        self.models_to_run: Optional[List[str]] = models_to_run
        self.scenario_groups_to_run: Optional[List[str]] = scenario_groups_to_run
        self.exit_on_error: bool = exit_on_error
        self.priority: Optional[int] = priority

    @htrack(None)
    def run(self):
        hlog(f"Reading RunSpecs from {self.conf_path}...")
        with open(self.conf_path) as f:
            conf = parse_hocon(f.read())

        hlog("Running all RunSpecs...")
        run_specs: List[RunSpec] = []
        runs_dir: str = os.path.join(self.output_path, "runs")
        suite_dir: str = os.path.join(runs_dir, self.suite)

        for run_spec_description, run_spec_state in tqdm(conf.items()):
            # We placed double quotes around the descriptions since they can have colons or equal signs.
            # There is a bug with pyhocon. pyhocon keeps the double quote when there is a ".", ":" or "=" in the string:
            # https://github.com/chimpler/pyhocon/issues/267
            # We have to manually remove the double quotes from the descriptions.
            run_spec_description = run_spec_description.replace('"', "")
            status: str = run_spec_state.status
            if status not in (READY_STATUS, WIP_STATUS):
                raise ValueError(f"RunSpec {run_spec_description} has an invalid status: {status}")

            priority: int = run_spec_state.priority
            if self.priority is not None and priority > self.priority:
                hlog(f"Skipping {run_spec_description} since its priority {priority} > {self.priority}")
                continue

            # Use `dry_run` flag if set, else use what's in the file.
            dry_run = self.dry_run if self.dry_run is not None else status == WIP_STATUS

            try:
                new_run_specs = run_benchmarking(
                    run_spec_descriptions=[run_spec_description],
                    auth=self.auth,
                    url=self.url,
                    local=self.local,
                    local_path=self.local_path,
                    num_threads=self.num_threads,
                    output_path=self.output_path,
                    suite=self.suite,
                    dry_run=dry_run,
                    skip_instances=self.skip_instances,
                    max_eval_instances=self.max_eval_instances,
                    models_to_run=self.models_to_run,
                    scenario_groups_to_run=self.scenario_groups_to_run,
                )
                run_specs.extend(new_run_specs)

            except Exception as e:
                if self.exit_on_error:
                    raise e
                else:
                    hlog(f"Error when running {run_spec_description}:\n{traceback.format_exc()}")

        if len(run_specs) == 0:
            hlog("There were no RunSpecs or they got filtered out.")
            return

        # Write out all the `RunSpec`s and models to JSON files
        # Note: if we are parallelizing over models and scenario groups, this
        # could get overwritten many times.  Ideally, we would make the file
        # name specific to models and scenario groups.
        write(
            os.path.join(suite_dir, "run_specs.json"), json.dumps(list(map(dataclasses.asdict, run_specs)), indent=2),
        )

        if self.skip_instances:
            self.write_parallel_commands(suite_dir, run_specs)

        # Create a symlink runs/latest -> runs/<name_of_suite>,
        # so runs/latest always points to the latest run suite.
        symlink_path: str = os.path.abspath(os.path.join(runs_dir, LATEST_SYMLINK))
        if os.path.islink(symlink_path):
            # Remove the previous symlink if it exists.
            os.unlink(symlink_path)
        os.symlink(os.path.abspath(suite_dir), symlink_path)

<<<<<<< HEAD
        # Print a warning that list the metrics that do not have a entry in schema.yaml
        metrics_with_entries: Set[str] = set(
            metric_entry["name"] for metric_entry in yaml.safe_load(open(SCHEMA_YAML_PATH))["metrics"]
        )
        missing_metrics_str: str = "\n\t".join(
            [
                f"{metric}: {','.join(scenarios)} "
                for metric, scenarios in computed_metrics_to_scenarios.items()
                if metric not in metrics_with_entries
            ]
        )
        if missing_metrics_str:
            hlog(
                f"WARNING: Missing an entry for the following metrics in {SCHEMA_YAML_PATH}: \n\t{missing_metrics_str}"
            )


class Summarizer:
    """ Summarize the benchmark results in json files to be displayed in the UI. """

    DATA_AUGMENTATION_STR: str = "data_augmentation="

    def __init__(self, run_suite_path: str, conf_path: str):
        """ Initialize the summarizer. """
        self.run_suite_path: str = run_suite_path
        self.conf_path: str = conf_path
        self.runs: List[Run] = self.load_runs()

    @staticmethod
    def load_run_spec_json(run_spec_file_path: str) -> RunSpec:
        """ Load a RunSpec object from a json file. """
        with open(run_spec_file_path, "r") as f:
            j = json.load(f)
            return dacite.from_dict(RunSpec, j)

    @staticmethod
    def load_stats_json(stats_file_path: str) -> List[Stat]:
        """ Load stats from a json file. """
        stats: List[Stat] = []
        with open(stats_file_path, "r") as f:
            j = json.load(f)
            for stat in j:
                stat = dacite.from_dict(Stat, stat)
                stats.append(stat)
        return stats

    @staticmethod
    def load_runs_json(runs_file_path: str) -> List[Run]:
        """ Load runs from runs.json. """
        runs: List[Run] = []
        with open(runs_file_path, "r") as f:
            j = json.load(f)
            for r in j:
                run = dacite.from_dict(Run, r)
                runs.append(run)
        return runs

    def load_run_from_directory(self, run_dir: str) -> Run:
        """ Load the run stored in run_dir. """
        run_dict = {
            "run_dir": run_dir,
            "run_spec": self.load_run_spec_json(os.path.join(run_dir, "run_spec.json")),
            "stats": self.load_stats_json(os.path.join(run_dir, "metrics.json")),
        }
        return Run(**run_dict)  # type: ignore

    def load_runs(self) -> List[Run]:
        """ Load the corresponding runs for the run specs in run_specs.json. """
        runs: List[Run] = []
        run_specs_path: str = os.path.join(self.run_suite_path, "run_specs.json")

        if os.path.exists(run_specs_path):
            with open(run_specs_path) as f:
                j = json.load(f)
                for rs in j:
                    run_spec = dacite.from_dict(RunSpec, rs)
                    run_dir_path: str = os.path.join(self.run_suite_path, run_spec.name)
                    run_spec_path: str = os.path.join(run_dir_path, "run_spec.json")
                    metrics_path: str = os.path.join(run_dir_path, "metrics.json")

                    if os.path.exists(run_spec_path) and os.path.exists(metrics_path):
                        run = self.load_run_from_directory(run_dir_path)
                        runs.append(run)
        else:
            hlog(f"Summarizer won't run because {run_specs_path} doesn't exist yet. This is expected in a dry run.")
        return runs

    @staticmethod
    def get_scenario_name_from_run_spec(run_spec: RunSpec) -> str:
        """ Get the scenario name from the RunSpec name.

            run_spec.name                                         => scenario name
            'boolq,model=ai21_j1-jumbo'                           => 'boolq'
            'math:subject=prealgebra,level=5,model=ai21_j1-jumbo' => 'math:subject=prealgebra'
        """
        return run_spec.name.split(",")[0]

    @staticmethod
    def filter_runs_by_model_name(runs: List[Run], model_name: str) -> List[Run]:
        return [r for r in runs if r.run_spec.adapter_spec.model == model_name]

    @staticmethod
    def filter_runs_by_scenario_name(runs: List[Run], scenario_name: str) -> List[Run]:
        return [r for r in runs if Summarizer.get_scenario_name_from_run_spec(r.run_spec) == scenario_name]

    @staticmethod
    def filter_runs_with_perturbations(runs: List[Run]) -> List[Run]:
        return [r for r in runs if not r.run_spec.data_augmenter_spec.perturbations]

    @staticmethod
    def filter_stats(
        stats: List[Stat],
        stat_name: str,
        k: Optional[int] = None,
        split: str = TEST_SPLIT,
        perturbation_name: Optional[str] = None,
    ) -> List[Stat]:
        # We perform filters in separate lines to observe how the stats list change with each
        filtered_stats = [s for s in stats if s.name.name == stat_name]
        filtered_stats = [s for s in filtered_stats if s.name.k == k]
        filtered_stats = [s for s in filtered_stats if s.name.split == split]
        filtered_stats = [s for s in filtered_stats if s.name.perturbation.name == perturbation_name]  # type: ignore
        return filtered_stats

    @staticmethod
    def get_model_dict(runs: List[Run], model: Model) -> Dict[str, Any]:
        """ Create a model dictionary containing all the information related to a model and its runs. """
        # Initialize a model dict with the fields of a model
        model_dict = vars(model)
        filtered_runs = Summarizer.filter_runs_by_model_name(runs, model.name)
        model_dict["runs"] = [dataclasses.asdict(run) for run in filtered_runs]
        return model_dict

    def write_runs(self):
        write(
            os.path.join(self.run_suite_path, "runs.json"),
            json.dumps(list(map(dataclasses.asdict, self.runs)), indent=2),
        )

    def write_model_stats(self):
        """ Compute model stats and output them to <self.run_suite_path>/models.json """
        # Populate the model stats for each model
        model_stats = []
        for model in ALL_MODELS:
            model_dict = self.get_model_dict(self.runs, model)
            model_stats.append(model_dict)

        # Write the stats
        write(os.path.join(self.run_suite_path, "models.json"), json.dumps(model_stats, indent=2))

    def write_scenario_stats(self):
        """ Computes model stats and output them to <self.run_suite_path>/scenario_stats.json """
        # @TODO Create scenario stats json
        scenario_stats = []

        # Write the stats
        write(
            os.path.join(self.run_suite_path, "scenario_stats.json"), json.dumps(scenario_stats, indent=2),
        )
=======
    def write_parallel_commands(self, suite_dir: str, run_specs: List[RunSpec]):
        """
        Print out scripts to run after.
        """
        # Print out all the models and scenario groups that we're touching.
        models = set()
        groups = set()
        for run_spec in run_specs:
            models.add(run_spec.adapter_spec.model)
            for group in run_spec.groups:
                groups.add(group)
        hlog(f"{len(models)} models: {' '.join(models)}")
        hlog(f"{len(groups)} scenario groups: {' '.join(groups)}")

        # Write wrapper for benchmark-present that can be used through Slurm
        lines = [
            "#!/bin/bash",
            "",
            ". venv/bin/activate",
            'benchmark-present "$@"',
        ]
        write_lines(os.path.join(suite_dir, "benchmark-present.sh"), lines)

        # Write out bash script for launching the entire benchmark
        lines = []
        for model in models:
            for group in groups:
                # Try to match the arguments of `run_benchmarking`
                # Build arguments
                present_args = []
                present_args.append(f"--conf {self.conf_path}")
                if self.local:
                    present_args.append("--local")
                present_args.append(f"--num-threads {self.num_threads}")
                present_args.append(f"--suite {self.suite}")
                if self.max_eval_instances is not None:
                    present_args.append(f"--max-eval-instances {self.max_eval_instances}")
                present_args.append(f"--models-to-run {model}")
                present_args.append(f"--scenario-groups-to-run {group}")

                lines.append(
                    f"sbatch --partition john "
                    f"--cpus {self.num_threads} "
                    f"-o benchmark_output/runs/{self.suite}/slurm-%j.out "
                    f"{suite_dir}/benchmark-present.sh "
                    f"{' '.join(present_args)}"
                )
        lines.append("echo '# Run these after Slurm jobs terminate'")
        lines.append(f"echo 'benchmark-present --local --suite {self.suite} --skip-instances'")
        lines.append(f"echo 'benchmark-summarize --suite {self.suite}'")
        write_lines(os.path.join(suite_dir, "run-all.sh"), lines)
>>>>>>> 718db00f


def main():
    parser = argparse.ArgumentParser()
    add_service_args(parser)
    parser.add_argument(
        "-c",
        "--conf-path",
        help="Where to read RunSpecs to run from",
        default="src/benchmark/presentation/run_specs.conf",
    )
    parser.add_argument(
        "--models-to-run",
        nargs="+",
        help="Only RunSpecs with these models specified. If no model is specified, runs with all models.",
        default=None,
    )
    parser.add_argument(
        "--scenario-groups-to-run",
        nargs="+",
        help="Only RunSpecs with these scenario groups specified. "
        "If no scenario group is specified, runs with all models.",
        default=None,
    )
    parser.add_argument(
        "--exit-on-error",
        action="store_true",
        default=None,
        help="Fail and exit immediately if a particular RunSpec fails.",
    )
    parser.add_argument(
        "--priority",
        type=int,
        default=None,
        help="Run RunSpecs with priority less than or equal to this number. "
        "If a value for --priority is not specified, run on everything",
    )
    add_run_args(parser)
    args = parser.parse_args()
    validate_args(args)

    runner = AllRunner(
        # Use a dummy API key when `skip_instances` or `local` is set.
        # The benchmarking framework will not make any requests to the proxy server when
        # `skip_instances` is set, so a valid API key is not necessary.
        # Setting `local` will run and cache everything locally.
        auth=Authentication("") if args.skip_instances or args.local else create_authentication(args),
        conf_path=args.conf_path,
        url=args.server_url,
        local=args.local,
        local_path=args.local_path,
        output_path=args.output_path,
        suite=args.suite,
        num_threads=args.num_threads,
        dry_run=args.dry_run,
        skip_instances=args.skip_instances,
        max_eval_instances=args.max_eval_instances,
        models_to_run=args.models_to_run,
        scenario_groups_to_run=args.scenario_groups_to_run,
        exit_on_error=args.exit_on_error,
        priority=args.priority,
    )

    # Run the benchmark!
    runner.run()

    hlog("Done.")<|MERGE_RESOLUTION|>--- conflicted
+++ resolved
@@ -141,167 +141,6 @@
             os.unlink(symlink_path)
         os.symlink(os.path.abspath(suite_dir), symlink_path)
 
-<<<<<<< HEAD
-        # Print a warning that list the metrics that do not have a entry in schema.yaml
-        metrics_with_entries: Set[str] = set(
-            metric_entry["name"] for metric_entry in yaml.safe_load(open(SCHEMA_YAML_PATH))["metrics"]
-        )
-        missing_metrics_str: str = "\n\t".join(
-            [
-                f"{metric}: {','.join(scenarios)} "
-                for metric, scenarios in computed_metrics_to_scenarios.items()
-                if metric not in metrics_with_entries
-            ]
-        )
-        if missing_metrics_str:
-            hlog(
-                f"WARNING: Missing an entry for the following metrics in {SCHEMA_YAML_PATH}: \n\t{missing_metrics_str}"
-            )
-
-
-class Summarizer:
-    """ Summarize the benchmark results in json files to be displayed in the UI. """
-
-    DATA_AUGMENTATION_STR: str = "data_augmentation="
-
-    def __init__(self, run_suite_path: str, conf_path: str):
-        """ Initialize the summarizer. """
-        self.run_suite_path: str = run_suite_path
-        self.conf_path: str = conf_path
-        self.runs: List[Run] = self.load_runs()
-
-    @staticmethod
-    def load_run_spec_json(run_spec_file_path: str) -> RunSpec:
-        """ Load a RunSpec object from a json file. """
-        with open(run_spec_file_path, "r") as f:
-            j = json.load(f)
-            return dacite.from_dict(RunSpec, j)
-
-    @staticmethod
-    def load_stats_json(stats_file_path: str) -> List[Stat]:
-        """ Load stats from a json file. """
-        stats: List[Stat] = []
-        with open(stats_file_path, "r") as f:
-            j = json.load(f)
-            for stat in j:
-                stat = dacite.from_dict(Stat, stat)
-                stats.append(stat)
-        return stats
-
-    @staticmethod
-    def load_runs_json(runs_file_path: str) -> List[Run]:
-        """ Load runs from runs.json. """
-        runs: List[Run] = []
-        with open(runs_file_path, "r") as f:
-            j = json.load(f)
-            for r in j:
-                run = dacite.from_dict(Run, r)
-                runs.append(run)
-        return runs
-
-    def load_run_from_directory(self, run_dir: str) -> Run:
-        """ Load the run stored in run_dir. """
-        run_dict = {
-            "run_dir": run_dir,
-            "run_spec": self.load_run_spec_json(os.path.join(run_dir, "run_spec.json")),
-            "stats": self.load_stats_json(os.path.join(run_dir, "metrics.json")),
-        }
-        return Run(**run_dict)  # type: ignore
-
-    def load_runs(self) -> List[Run]:
-        """ Load the corresponding runs for the run specs in run_specs.json. """
-        runs: List[Run] = []
-        run_specs_path: str = os.path.join(self.run_suite_path, "run_specs.json")
-
-        if os.path.exists(run_specs_path):
-            with open(run_specs_path) as f:
-                j = json.load(f)
-                for rs in j:
-                    run_spec = dacite.from_dict(RunSpec, rs)
-                    run_dir_path: str = os.path.join(self.run_suite_path, run_spec.name)
-                    run_spec_path: str = os.path.join(run_dir_path, "run_spec.json")
-                    metrics_path: str = os.path.join(run_dir_path, "metrics.json")
-
-                    if os.path.exists(run_spec_path) and os.path.exists(metrics_path):
-                        run = self.load_run_from_directory(run_dir_path)
-                        runs.append(run)
-        else:
-            hlog(f"Summarizer won't run because {run_specs_path} doesn't exist yet. This is expected in a dry run.")
-        return runs
-
-    @staticmethod
-    def get_scenario_name_from_run_spec(run_spec: RunSpec) -> str:
-        """ Get the scenario name from the RunSpec name.
-
-            run_spec.name                                         => scenario name
-            'boolq,model=ai21_j1-jumbo'                           => 'boolq'
-            'math:subject=prealgebra,level=5,model=ai21_j1-jumbo' => 'math:subject=prealgebra'
-        """
-        return run_spec.name.split(",")[0]
-
-    @staticmethod
-    def filter_runs_by_model_name(runs: List[Run], model_name: str) -> List[Run]:
-        return [r for r in runs if r.run_spec.adapter_spec.model == model_name]
-
-    @staticmethod
-    def filter_runs_by_scenario_name(runs: List[Run], scenario_name: str) -> List[Run]:
-        return [r for r in runs if Summarizer.get_scenario_name_from_run_spec(r.run_spec) == scenario_name]
-
-    @staticmethod
-    def filter_runs_with_perturbations(runs: List[Run]) -> List[Run]:
-        return [r for r in runs if not r.run_spec.data_augmenter_spec.perturbations]
-
-    @staticmethod
-    def filter_stats(
-        stats: List[Stat],
-        stat_name: str,
-        k: Optional[int] = None,
-        split: str = TEST_SPLIT,
-        perturbation_name: Optional[str] = None,
-    ) -> List[Stat]:
-        # We perform filters in separate lines to observe how the stats list change with each
-        filtered_stats = [s for s in stats if s.name.name == stat_name]
-        filtered_stats = [s for s in filtered_stats if s.name.k == k]
-        filtered_stats = [s for s in filtered_stats if s.name.split == split]
-        filtered_stats = [s for s in filtered_stats if s.name.perturbation.name == perturbation_name]  # type: ignore
-        return filtered_stats
-
-    @staticmethod
-    def get_model_dict(runs: List[Run], model: Model) -> Dict[str, Any]:
-        """ Create a model dictionary containing all the information related to a model and its runs. """
-        # Initialize a model dict with the fields of a model
-        model_dict = vars(model)
-        filtered_runs = Summarizer.filter_runs_by_model_name(runs, model.name)
-        model_dict["runs"] = [dataclasses.asdict(run) for run in filtered_runs]
-        return model_dict
-
-    def write_runs(self):
-        write(
-            os.path.join(self.run_suite_path, "runs.json"),
-            json.dumps(list(map(dataclasses.asdict, self.runs)), indent=2),
-        )
-
-    def write_model_stats(self):
-        """ Compute model stats and output them to <self.run_suite_path>/models.json """
-        # Populate the model stats for each model
-        model_stats = []
-        for model in ALL_MODELS:
-            model_dict = self.get_model_dict(self.runs, model)
-            model_stats.append(model_dict)
-
-        # Write the stats
-        write(os.path.join(self.run_suite_path, "models.json"), json.dumps(model_stats, indent=2))
-
-    def write_scenario_stats(self):
-        """ Computes model stats and output them to <self.run_suite_path>/scenario_stats.json """
-        # @TODO Create scenario stats json
-        scenario_stats = []
-
-        # Write the stats
-        write(
-            os.path.join(self.run_suite_path, "scenario_stats.json"), json.dumps(scenario_stats, indent=2),
-        )
-=======
     def write_parallel_commands(self, suite_dir: str, run_specs: List[RunSpec]):
         """
         Print out scripts to run after.
@@ -353,7 +192,6 @@
         lines.append(f"echo 'benchmark-present --local --suite {self.suite} --skip-instances'")
         lines.append(f"echo 'benchmark-summarize --suite {self.suite}'")
         write_lines(os.path.join(suite_dir, "run-all.sh"), lines)
->>>>>>> 718db00f
 
 
 def main():
