import random
from typing import List

from benchmark.augmentations.perturbation import (
    IdentityPerturbation,
    ExtraSpacePerturbation,
    CityNameReplacementPerturbation,
)
from benchmark.scenario import Instance, Reference
from .data_augmenter import DataAugmenter
<<<<<<< HEAD
=======
from .extra_space_perturbation import ExtraSpacePerturbation
from .identity_perturbation import IdentityPerturbation
from .misspelling_perturbation import MisspellingPerturbation
from .contraction_expansion_perturbation import ContractionPerturbation, ExpansionPerturbation
from .typos_perturbation import TyposPerturbation
>>>>>>> 38fcd005


def test_identity_perturbation():
    instance: Instance = Instance(id="id0", input="Hello my name is", references=[])
    perturbation = IdentityPerturbation()
    clean_instance: Instance = perturbation.apply(instance)

    assert clean_instance.id == "id0"
    assert clean_instance.perturbation.name == "identity"


def test_extra_space_perturbation():
    data_augmenter = DataAugmenter(perturbations=[ExtraSpacePerturbation(num_spaces=2)], should_perturb_references=True)
    instance: Instance = Instance(
        id="id0", input="Hello my name is", references=[Reference(output="some name", tags=[])]
    )
    instances: List[Instance] = data_augmenter.generate([instance], include_original=True)

    assert len(instances) == 2
    assert instances[0].id == "id0"
    assert instances[0].perturbation.name == "extra_space"
    assert instances[0].perturbation.num_spaces == 2
    assert instances[0].input == "Hello  my  name  is"
    assert instances[0].references[0].output == "some  name"


<<<<<<< HEAD
def test_city_name_replacement_perturbation():
    def _perturb(text) -> str:
        instance = Instance(input=text, references=[])
        random.seed(123)
        perturbation = CityNameReplacementPerturbation()
        output: Instance = perturbation.apply("id0", instance)
        assert output.id == "id0"
        assert output.perturbation.name == "city_name_replacement"  # type: ignore
        return output.input

    output = _perturb("I think San Francisco is a nice city.")
    assert output == "I think Bell is a nice city."

    # Not in the populous city list (but in the scarcely populated city list)
    text = "I think Stanford is a nice place."
    output = _perturb(text)
    assert output == text

    # Starts with a city name
    output = _perturb("San Francisco is a nice city.")
    assert output == "Bell is a nice city."

    # Non-city mentions
    output = _perturb("San Francisco Giants is looking at buying properties in San Francisco.")
    assert output == "San Francisco Giants is looking at buying properties in Bell."

    # Multiple mentions
    output = _perturb(
        "San Jose is a nice city near San Francisco. It is one hour drive from San Jose to San Francisco."
    )
    assert output == "Forest Park is a nice city near Bell. It is one hour drive from Forest Park to Bell."
=======
def test_misspelling_perturbation():
    data_augmenter = DataAugmenter(perturbations=[MisspellingPerturbation(prob=1.0)], should_perturb_references=True)
    instance: Instance = Instance(
        id="id0", input="Already, the new product is not available.", references=[],
    )
    instances: List[Instance] = data_augmenter.generate([instance], include_original=True)

    assert len(instances) == 2
    assert instances[0].id == "id0"
    assert instances[0].perturbation.name == "misspellings"
    assert instances[0].perturbation.prob == 1.0
    assert instances[0].input == "Alreayd, teh new product is nto availaible."


def test_contraction_perturbation():
    data_augmenter = DataAugmenter(perturbations=[ContractionPerturbation()], should_perturb_references=True)
    instance: Instance = Instance(
        id="id0", input="She is a doctor, and I am a student", references=[Reference(output="he is a teacher", tags=[])]
    )
    instances: List[Instance] = data_augmenter.generate([instance], include_original=True)

    assert len(instances) == 2
    assert instances[0].id == "id0"
    assert instances[0].perturbation.name == "contraction"
    assert instances[0].input == "She's a doctor, and I'm a student"
    assert instances[0].references[0].output == "he's a teacher"


def test_expansion_perturbation():
    data_augmenter = DataAugmenter(perturbations=[ExpansionPerturbation()], should_perturb_references=True)
    instance: Instance = Instance(
        id="id0", input="She's a doctor, and I'm a student", references=[Reference(output="he's a teacher", tags=[])]
    )
    instances: List[Instance] = data_augmenter.generate([instance], include_original=True)

    assert len(instances) == 2
    assert instances[0].id == "id0"
    assert instances[0].perturbation.name == "expansion"
    assert instances[0].input == "She is a doctor, and I am a student"
    assert instances[0].references[0].output == "he is a teacher"


def test_typos_perturbation():
    data_augmenter = DataAugmenter(perturbations=[TyposPerturbation(prob=0.1)], should_perturb_references=True)
    instance: Instance = Instance(
        id="id0", input="After their marriage, she started a close collaboration with Karvelas.", references=[],
    )
    instances: List[Instance] = data_augmenter.generate([instance], include_original=True)

    assert len(instances) == 2
    assert instances[0].perturbation.name == "TyposPerturbation"
    assert instances[0].perturbation.prob == 0.1
    assert instances[0].input == "After their macriage, she started a close cillaboration with Karvelss."
>>>>>>> 38fcd005
<|MERGE_RESOLUTION|>--- conflicted
+++ resolved
@@ -1,21 +1,14 @@
 import random
 from typing import List
 
-from benchmark.augmentations.perturbation import (
-    IdentityPerturbation,
-    ExtraSpacePerturbation,
-    CityNameReplacementPerturbation,
-)
 from benchmark.scenario import Instance, Reference
+from .city_name_replacement_perturbation import CityNameReplacementPerturbation
+from .contraction_expansion_perturbation import ContractionPerturbation, ExpansionPerturbation
 from .data_augmenter import DataAugmenter
-<<<<<<< HEAD
-=======
 from .extra_space_perturbation import ExtraSpacePerturbation
 from .identity_perturbation import IdentityPerturbation
 from .misspelling_perturbation import MisspellingPerturbation
-from .contraction_expansion_perturbation import ContractionPerturbation, ExpansionPerturbation
 from .typos_perturbation import TyposPerturbation
->>>>>>> 38fcd005
 
 
 def test_identity_perturbation():
@@ -42,13 +35,12 @@
     assert instances[0].references[0].output == "some  name"
 
 
-<<<<<<< HEAD
 def test_city_name_replacement_perturbation():
     def _perturb(text) -> str:
-        instance = Instance(input=text, references=[])
+        instance = Instance(id="id0", input=text, references=[])
         random.seed(123)
         perturbation = CityNameReplacementPerturbation()
-        output: Instance = perturbation.apply("id0", instance)
+        output: Instance = perturbation.apply(instance)
         assert output.id == "id0"
         assert output.perturbation.name == "city_name_replacement"  # type: ignore
         return output.input
@@ -74,7 +66,8 @@
         "San Jose is a nice city near San Francisco. It is one hour drive from San Jose to San Francisco."
     )
     assert output == "Forest Park is a nice city near Bell. It is one hour drive from Forest Park to Bell."
-=======
+
+
 def test_misspelling_perturbation():
     data_augmenter = DataAugmenter(perturbations=[MisspellingPerturbation(prob=1.0)], should_perturb_references=True)
     instance: Instance = Instance(
@@ -127,5 +120,4 @@
     assert len(instances) == 2
     assert instances[0].perturbation.name == "TyposPerturbation"
     assert instances[0].perturbation.prob == 0.1
-    assert instances[0].input == "After their macriage, she started a close cillaboration with Karvelss."
->>>>>>> 38fcd005
+    assert instances[0].input == "After their macriage, she started a close cillaboration with Karvelss."