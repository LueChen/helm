--- conflicted
+++ resolved
@@ -19,11 +19,7 @@
     TEXT_TO_IMAGE_MODEL_TAG,
 )
 from .runner import RunSpec
-<<<<<<< HEAD
-from helm.benchmark.adaptation.adapter_spec import Substitution, TextToImageAdapterSpec
-=======
-from helm.benchmark.adaptation.adapter_spec import AdapterSpec, Substitution
->>>>>>> daaccdc4
+from helm.benchmark.adaptation.adapter_spec import AdapterSpec, Substitution, TextToImageAdapterSpec
 from .augmentations.perturbation import PerturbationSpec
 from .augmentations.data_augmenter import DataAugmenterSpec
 
@@ -348,28 +344,6 @@
     """
 
     name = "model"
-<<<<<<< HEAD
-    values_dict = {
-        "full_functionality_text": get_model_names_with_tag(FULL_FUNCTIONALITY_TEXT_MODEL_TAG),
-        "ai21/j1-jumbo": ["ai21/j1-jumbo"],
-        "openai/curie": ["openai/curie"],
-        "chat_run": ["openai/chat-gpt", "openai/text-davinci-003"],  # Compare ChatGPT to text-davinci-003
-        "all": get_all_models(),
-        "text_code": get_all_text_models() + get_all_code_models(),
-        "text": get_all_text_models(),
-        "code": get_all_code_models(),
-        "limited_functionality_text": get_model_names_with_tag(LIMITED_FUNCTIONALITY_TEXT_MODEL_TAG),
-        "gpt2_tokenizer": get_model_names_with_tag(GPT2_TOKENIZER_TAG),
-        "ai21_tokenizer": get_model_names_with_tag(AI21_TOKENIZER_TAG),
-        "cohere_tokenizer": get_model_names_with_tag(COHERE_TOKENIZER_TAG),
-        "opt_tokenizer": get_model_names_with_tag(OPT_TOKENIZER_TAG),
-        "summarization_zs": ["openai/davinci", "openai/curie", "openai/text-davinci-002", "openai/text-curie-001"],
-        "biomedical": ["openai/text-davinci-003"],  # TODO: add https://huggingface.co/stanford-crfm/BioMedLM
-        "interactive_qa": ["openai/text-davinci-001", "openai/davinci", "ai21/j1-jumbo", "openai/text-babbage-001"],
-        "text_to_image": get_model_names_with_tag(TEXT_TO_IMAGE_MODEL_TAG),
-    }
-=======
->>>>>>> daaccdc4
 
     def __init__(self, value):
         """
@@ -408,6 +382,7 @@
                 "openai/text-davinci-003",
             ],
             "opinions_qa_ai21": ["ai21/j1-grande", "ai21/j1-jumbo", "ai21/j1-grande-v2-beta"],
+            "text_to_image": get_model_names_with_tag(TEXT_TO_IMAGE_MODEL_TAG),
         }
 
         # For each of the keys above (e.g., "text"), create a corresponding ablation (e.g., "ablation_text")
