import argparse
import json
import requests
import urllib.parse
from dataclasses import asdict
from typing import Any, List, Optional

from helm.common.authentication import Authentication
<<<<<<< HEAD
from helm.common.moderations_api_request import ModerationAPIRequest, ModerationAPIRequestResult
=======
from helm.common.critique_request import CritiqueRequest, CritiqueRequestResult
>>>>>>> daaccdc4
from helm.common.perspective_api_request import PerspectiveAPIRequest, PerspectiveAPIRequestResult
from helm.common.tokenization_request import (
    TokenizationRequest,
    TokenizationRequestResult,
    DecodeRequestResult,
    DecodeRequest,
)
from helm.common.request import Request, RequestResult
from dacite import from_dict
from helm.proxy.accounts import Account
from helm.proxy.query import Query, QueryResult
from .service import Service, GeneralInfo


class RemoteServiceError(Exception):
    pass


class RemoteService(Service):
    def __init__(self, base_url="https://crfm-models.stanford.edu"):
        self.base_url: str = base_url

    @staticmethod
    def _check_response(response: Any, request: Optional[str] = None):
        if type(response) is dict and "error" in response and response["error"]:
            error_message: str = response["error"]
            if request:
                error_message += f" Request: {request}"

            raise RemoteServiceError(error_message)

    def get_general_info(self) -> GeneralInfo:
        response = requests.get(f"{self.base_url}/api/general_info").json()
        return from_dict(GeneralInfo, response)

    def expand_query(self, query: Query) -> QueryResult:
        params = asdict(query)
        response = requests.get(f"{self.base_url}/api/query?{urllib.parse.urlencode(params)}").json()
        RemoteService._check_response(response)
        return from_dict(QueryResult, response)

    def make_request(self, auth: Authentication, request: Request) -> RequestResult:
        request_json: str = json.dumps(asdict(request))
        params = {
            "auth": json.dumps(asdict(auth)),
            "request": request_json,
        }
        response = requests.get(f"{self.base_url}/api/request?{urllib.parse.urlencode(params)}").json()
        RemoteService._check_response(response, request_json)
        return from_dict(RequestResult, response)

    def tokenize(self, auth: Authentication, request: TokenizationRequest) -> TokenizationRequestResult:
        request_json: str = json.dumps(asdict(request))
        params = {
            "auth": json.dumps(asdict(auth)),
            "request": request_json,
        }
        response = requests.get(f"{self.base_url}/api/tokenize?{urllib.parse.urlencode(params)}").json()
        RemoteService._check_response(response, request_json)
        return from_dict(TokenizationRequestResult, response)

    def decode(self, auth: Authentication, request: DecodeRequest) -> DecodeRequestResult:
        request_json: str = json.dumps(asdict(request))
        params = {
            "auth": json.dumps(asdict(auth)),
            "request": request_json,
        }
        response = requests.get(f"{self.base_url}/api/decode?{urllib.parse.urlencode(params)}").json()
        RemoteService._check_response(response, request_json)
        return from_dict(DecodeRequestResult, response)

    def get_toxicity_scores(self, auth: Authentication, request: PerspectiveAPIRequest) -> PerspectiveAPIRequestResult:
        request_json: str = json.dumps(asdict(request))
        params = {
            "auth": json.dumps(asdict(auth)),
            "request": request_json,
        }
        response = requests.get(f"{self.base_url}/api/toxicity?{urllib.parse.urlencode(params)}").json()
        RemoteService._check_response(response, request_json)
        return from_dict(PerspectiveAPIRequestResult, response)

<<<<<<< HEAD
    def get_moderation_results(self, auth: Authentication, request: ModerationAPIRequest) -> ModerationAPIRequestResult:
        request_json: str = json.dumps(asdict(request))
        params = {
            "auth": json.dumps(asdict(auth)),
            "request": request_json,
        }
        response = requests.get(f"{self.base_url}/api/moderation?{urllib.parse.urlencode(params)}").json()
        RemoteService._check_response(response, request_json)
        return from_dict(ModerationAPIRequestResult, response)
=======
    def make_critique_request(self, auth: Authentication, request: CritiqueRequest) -> CritiqueRequestResult:
        raise NotImplementedError("make_critique_request is not supported by RemoteServer")
>>>>>>> daaccdc4

    def create_account(self, auth: Authentication) -> Account:
        data = {"auth": json.dumps(asdict(auth))}
        response = requests.post(f"{self.base_url}/api/account", data=data).json()
        RemoteService._check_response(response)
        return from_dict(Account, response)

    def delete_account(self, auth: Authentication, api_key: str) -> Account:
        data = {
            "auth": json.dumps(asdict(auth)),
            "api_key": api_key,
        }
        response = requests.delete(f"{self.base_url}/api/account", data=data).json()
        RemoteService._check_response(response)
        return from_dict(Account, response)

    def get_accounts(self, auth: Authentication) -> List[Account]:
        params = {"auth": json.dumps(asdict(auth)), "all": "true"}
        response = requests.get(f"{self.base_url}/api/account?{urllib.parse.urlencode(params)}").json()
        RemoteService._check_response(response)
        return [from_dict(Account, account_response) for account_response in response]

    def get_account(self, auth: Authentication) -> Account:
        params = {"auth": json.dumps(asdict(auth))}
        response = requests.get(f"{self.base_url}/api/account?{urllib.parse.urlencode(params)}").json()
        RemoteService._check_response(response)
        return from_dict(Account, response[0])

    def update_account(self, auth: Authentication, account: Account) -> Account:
        data = {
            "auth": json.dumps(asdict(auth)),
            "account": json.dumps(asdict(account)),
        }
        response = requests.put(f"{self.base_url}/api/account", data=data).json()
        RemoteService._check_response(response)
        return from_dict(Account, response)

    def rotate_api_key(self, auth: Authentication, account: Account) -> Account:
        """Generate a new API key for this account."""
        data = {
            "auth": json.dumps(asdict(auth)),
            "account": json.dumps(asdict(account)),
        }
        response = requests.put(f"{self.base_url}/api/account/api_key", data=data).json()
        RemoteService._check_response(response)
        return from_dict(Account, response)

    def shutdown(self, auth: Authentication):
        """Shutdown server (admin-only)."""
        params = {"auth": json.dumps(asdict(auth))}
        try:
            response = requests.get(f"{self.base_url}/api/shutdown?{urllib.parse.urlencode(params)}").json()
            RemoteService._check_response(response)
        except requests.exceptions.ConnectionError:
            # A ConnectionError is expected when shutting down the server.
            pass


def add_service_args(parser: argparse.ArgumentParser):
    """Add command-line arguments to enable command-line utilities to specify how to connect to a remote server."""
    parser.add_argument(
        "--server-url", default="https://crfm-models.stanford.edu", help="URL of proxy server to connect to"
    )
    parser.add_argument(
        "--api-key-path", type=str, default="proxy_api_key.txt", help="Path to a file containing the API key"
    )


def create_remote_service(args) -> RemoteService:
    return RemoteService(args.server_url)


def create_authentication(args) -> Authentication:
    with open(args.api_key_path) as f:
        api_key = f.read().strip()
    return Authentication(api_key=api_key)<|MERGE_RESOLUTION|>--- conflicted
+++ resolved
@@ -6,11 +6,8 @@
 from typing import Any, List, Optional
 
 from helm.common.authentication import Authentication
-<<<<<<< HEAD
 from helm.common.moderations_api_request import ModerationAPIRequest, ModerationAPIRequestResult
-=======
 from helm.common.critique_request import CritiqueRequest, CritiqueRequestResult
->>>>>>> daaccdc4
 from helm.common.perspective_api_request import PerspectiveAPIRequest, PerspectiveAPIRequestResult
 from helm.common.tokenization_request import (
     TokenizationRequest,
@@ -92,7 +89,6 @@
         RemoteService._check_response(response, request_json)
         return from_dict(PerspectiveAPIRequestResult, response)
 
-<<<<<<< HEAD
     def get_moderation_results(self, auth: Authentication, request: ModerationAPIRequest) -> ModerationAPIRequestResult:
         request_json: str = json.dumps(asdict(request))
         params = {
@@ -102,10 +98,9 @@
         response = requests.get(f"{self.base_url}/api/moderation?{urllib.parse.urlencode(params)}").json()
         RemoteService._check_response(response, request_json)
         return from_dict(ModerationAPIRequestResult, response)
-=======
+
     def make_critique_request(self, auth: Authentication, request: CritiqueRequest) -> CritiqueRequestResult:
         raise NotImplementedError("make_critique_request is not supported by RemoteServer")
->>>>>>> daaccdc4
 
     def create_account(self, auth: Authentication) -> Account:
         data = {"auth": json.dumps(asdict(auth))}
