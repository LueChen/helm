import os
from dataclasses import replace
from typing import Dict, Optional

from retrying import RetryError, Attempt

from helm.common.cache import CacheConfig, MongoCacheConfig, SqliteCacheConfig, request_to_key
from helm.common.file_caches.file_cache import FileCache
from helm.common.file_caches.local_file_cache import LocalFileCache
from helm.common.hierarchical_logger import hlog
from helm.common.request import Request, TextToImageRequest, RequestResult
from helm.common.tokenization_request import (
    TokenizationRequest,
    TokenizationRequestResult,
    DecodeRequest,
    DecodeRequestResult,
)
from helm.proxy.retry import retry_request
from .critique_client import CritiqueClient, RandomCritiqueClient, SurgeAICritiqueClient
from .mechanical_turk_critique_client import MechanicalTurkCritiqueClient
from .client import Client
from .ai21_client import AI21Client
from .aleph_alpha_client import AlephAlphaClient
from .anthropic_client import AnthropicClient
from .chat_gpt_client import ChatGPTClient
from .cohere_client import CohereClient
from .together_client import TogetherClient
from .google_client import GoogleClient
from .goose_ai_client import GooseAIClient
from .huggingface_client import HuggingFaceClient
from .huggingface_model_registry import get_huggingface_model_config
from .ice_tokenizer_client import ICETokenizerClient
from .megatron_client import MegatronClient
from .openai_client import OpenAIClient
from .moderation_api_client import ModerationAPIClient
from .microsoft_client import MicrosoftClient
from .nudity_check_client import NudityCheckClient
from .perspective_api_client import PerspectiveAPIClient
from .palmyra_client import PalmyraClient
from .yalm_tokenizer_client import YaLMTokenizerClient
from .simple_client import SimpleClient
from .aleph_alpha_vision_client import AlephAlphaVisionClient
from .dalle2_client import DALLE2Client
from .mindalle_client import MinDALLEClient
from .dalle_mini_client import DALLEMiniClient
from .cogview2_client import CogView2Client
from .huggingface_diffusers_client import HuggingFaceDiffusersClient
from .together_vision_client import TogetherVisionClient
from .lexica_client import LexicaClient


class AutoClient(Client):
    """Automatically dispatch to the proper `Client` based on the organization."""

    OUTPUT_FILES_DIR_NAME: str = "output"

    def __init__(self, credentials: Dict[str, str], cache_path: str, mongo_uri: str = ""):
        self.credentials = credentials
        self.cache_path = cache_path
        self.mongo_uri = mongo_uri
        self.clients: Dict[str, Client] = {}
        self.tokenizer_clients: Dict[str, Client] = {}
        # self.critique_client is lazily instantiated by get_critique_client()
        self.critique_client: Optional[CritiqueClient] = None
        huggingface_cache_config = self._build_cache_config("huggingface")
        self.huggingface_client = HuggingFaceClient(huggingface_cache_config)
        hlog(f"AutoClient: cache_path = {cache_path}")
        hlog(f"AutoClient: mongo_uri = {mongo_uri}")

    def _build_cache_config(self, organization: str) -> CacheConfig:
        if self.mongo_uri:
            return MongoCacheConfig(self.mongo_uri, collection_name=organization)

        client_cache_path: str = os.path.join(self.cache_path, f"{organization}.sqlite")
        # TODO: Allow setting CacheConfig.follower_cache_path from a command line flag.
        return SqliteCacheConfig(client_cache_path)

    def _get_client(self, request: Request) -> Client:
        """Return a client based on the model, creating it if necessary."""
        organization: str = request.model_organization
        is_text_to_image_request: bool = isinstance(request, TextToImageRequest)
        key: str = request_to_key({"organization": organization, "is_text_to_image": is_text_to_image_request})
        client: Optional[Client] = self.clients.get(key)

        # Initialize `FileCache` for text-to-image model APIs
        local_file_cache_path: str = os.path.join(self.cache_path, self.OUTPUT_FILES_DIR_NAME, organization)
        file_cache: FileCache = LocalFileCache(local_file_cache_path, file_extension="png", binary_mode=True)

        if client is None:
            cache_config: CacheConfig = self._build_cache_config(organization)

            if get_huggingface_model_config(request.model):
                client = HuggingFaceClient(cache_config=cache_config)
            elif organization == "openai":
                org_id = self.credentials.get("openaiOrgId", None)
                api_key = self.credentials.get("openaiApiKey", None)

                if is_text_to_image_request:
                    client = DALLE2Client(
                        api_key=self.credentials["openaiApiKey"],
                        cache_config=cache_config,
                        file_cache=file_cache,
                        moderation_api_client=self.get_moderation_api_client(),
                        org_id=org_id,
                    )
                else:
                    # TODO: add ChatGPT to the OpenAIClient when it's supported.
                    #       We're using a separate client for now since we're using an unofficial Python library.
                    # See https://github.com/acheong08/ChatGPT/wiki/Setup on how to get a valid session token.
                    chat_gpt_client: ChatGPTClient = ChatGPTClient(
                        session_token=self.credentials.get("chatGPTSessionToken", ""),
                        lock_file_path=os.path.join(self.cache_path, "ChatGPT.lock"),
                        # TODO: use `cache_config` above. Since this feature is still experimental,
                        #       save queries and responses in a separate collection.
                        cache_config=self._build_cache_config("ChatGPT"),
                        tokenizer_client=self._get_tokenizer_client("huggingface"),
                    )
                    client = OpenAIClient(
                        cache_config=cache_config,
                        chat_gpt_client=chat_gpt_client,
                        api_key=api_key,
                        org_id=org_id,
                    )
            elif organization == "AlephAlpha":
                if is_text_to_image_request:
                    cache_config = self._build_cache_config("AlephAlphaVision")
                    client = AlephAlphaVisionClient(cache_config)
                else:
                    client = AlephAlphaClient(api_key=self.credentials["alephAlphaKey"], cache_config=cache_config)
            elif organization == "ai21":
                client = AI21Client(api_key=self.credentials["ai21ApiKey"], cache_config=cache_config)
            elif organization == "cohere":
                client = CohereClient(api_key=self.credentials["cohereApiKey"], cache_config=cache_config)
            elif organization == "gooseai":
                org_id = self.credentials.get("gooseaiOrgId", None)
                client = GooseAIClient(
                    api_key=self.credentials["gooseaiApiKey"], cache_config=cache_config, org_id=org_id
                )
            elif organization == "huggingface":
                if is_text_to_image_request:
                    cache_config = self._build_cache_config("diffusers")
                    client = HuggingFaceDiffusersClient(
                        hf_auth_token=self.credentials["huggingfaceAuthToken"],
                        cache_config=cache_config,
                        file_cache=file_cache,
                    )
                else:
                    client = self.huggingface_client
            elif organization == "anthropic":
                client = AnthropicClient(
                    api_key=self.credentials.get("anthropicApiKey", None),
                    cache_config=cache_config,
                )
            elif organization == "microsoft":
                org_id = self.credentials.get("microsoftOrgId", None)
                lock_file_path: str = os.path.join(self.cache_path, f"{organization}.lock")
                client = MicrosoftClient(
                    api_key=self.credentials.get("microsoftApiKey", None),
                    lock_file_path=lock_file_path,
                    cache_config=cache_config,
                    org_id=org_id,
                )
            elif organization == "google":
                client = GoogleClient(cache_config=cache_config)
            elif organization == "together":
                together_api_key: Optional[str] = self.credentials.get("togetherApiKey", None)
                if is_text_to_image_request:
                    client = TogetherVisionClient(cache_config, file_cache, api_key=together_api_key)
                else:
                    client = TogetherClient(cache_config, api_key=together_api_key)
            elif organization == "lexica":
                client = LexicaClient(cache_config, file_cache)
            elif organization == "kakaobrain":
                client = MinDALLEClient(cache_config, file_cache)
            elif organization == "craiyon":
                client = DALLEMiniClient(cache_config, file_cache)
            elif organization == "thudm":
                client = CogView2Client(cache_config, file_cache)
            elif organization == "simple":
                client = SimpleClient(cache_config=cache_config)
            elif organization == "writer":
                client = PalmyraClient(
                    api_key=self.credentials["writerApiKey"],
                    cache_config=cache_config,
                    tokenizer_client=self._get_tokenizer_client("huggingface"),
                )
            elif organization == "nvidia":
                client = MegatronClient(cache_config=cache_config)
            else:
                raise ValueError(f"Could not find client for model: {request.model}")

            # Cache the client
            self.clients[key] = client
        return client

    def make_request(self, request: Request) -> RequestResult:
        """
        Dispatch based on the name of the model (e.g., openai/davinci).
        Retries if request fails.
        """

        # TODO: need to revisit this because this swallows up any exceptions that are raised.
        @retry_request
        def make_request_with_retry(client: Client, request: Request) -> RequestResult:
            return client.make_request(request)

        client: Client = self._get_client(request)

        try:
            return make_request_with_retry(client=client, request=request)
        except RetryError as e:
            last_attempt: Attempt = e.last_attempt
            retry_error: str = (
                f"Failed to make request to {request.model} after retrying {last_attempt.attempt_number} times"
            )
            hlog(retry_error)

            # Notify our user that we failed to make the request even after retrying.
            return replace(last_attempt.value, error=f"{retry_error}. Error: {last_attempt.value.error}")

    def _get_tokenizer_client(self, tokenizer: str) -> Client:
        """Return a client based on the tokenizer, creating it if necessary."""
        organization: str = tokenizer.split("/")[0]
        client: Optional[Client] = self.tokenizer_clients.get(tokenizer)

        if client is None:
            cache_config: CacheConfig = self._build_cache_config(organization)
            if get_huggingface_model_config(tokenizer):
                client = HuggingFaceClient(cache_config=cache_config)
            elif organization in [
                "bigscience",
                "bigcode",
                "EleutherAI",
                "facebook",
                "google",
                "gooseai",
                "huggingface",
                "microsoft",
                "Writer",
            ]:
                client = HuggingFaceClient(cache_config=cache_config)
            elif organization == "openai":
                client = OpenAIClient(
                    cache_config=cache_config,
                )
            elif organization == "AlephAlpha":
                client = AlephAlphaClient(api_key=self.credentials["alephAlphaKey"], cache_config=cache_config)
            elif organization == "anthropic":
                client = AnthropicClient(
                    api_key=self.credentials.get("anthropicApiKey", None), cache_config=cache_config
                )
            elif organization == "TsinghuaKEG":
                client = ICETokenizerClient(cache_config=cache_config)
            elif organization == "Yandex":
                client = YaLMTokenizerClient(cache_config=cache_config)
            elif organization == "ai21":
                client = AI21Client(api_key=self.credentials["ai21ApiKey"], cache_config=cache_config)
            elif organization == "cohere":
                client = CohereClient(api_key=self.credentials["cohereApiKey"], cache_config=cache_config)
            elif organization == "simple":
                client = SimpleClient(cache_config=cache_config)
            elif organization == "nvidia":
                client = MegatronClient(cache_config=cache_config)
            else:
                raise ValueError(f"Could not find tokenizer client for model: {tokenizer}")
            self.tokenizer_clients[tokenizer] = client
        return client

    def tokenize(self, request: TokenizationRequest) -> TokenizationRequestResult:
        """Tokenizes based on the name of the tokenizer (e.g., huggingface/gpt2)."""

        @retry_request
        def tokenize_with_retry(client: Client, request: TokenizationRequest) -> TokenizationRequestResult:
            return client.tokenize(request)

        client: Client = self._get_tokenizer_client(request.tokenizer)

        try:
            return tokenize_with_retry(client=client, request=request)
        except RetryError as e:
            last_attempt: Attempt = e.last_attempt
            retry_error: str = f"Failed to tokenize after retrying {last_attempt.attempt_number} times"
            hlog(retry_error)
            return replace(last_attempt.value, error=f"{retry_error}. Error: {last_attempt.value.error}")

    def decode(self, request: DecodeRequest) -> DecodeRequestResult:
        """Decodes based on the the name of the tokenizer (e.g., huggingface/gpt2)."""

        @retry_request
        def decode_with_retry(client: Client, request: DecodeRequest) -> DecodeRequestResult:
            return client.decode(request)

        client: Client = self._get_tokenizer_client(request.tokenizer)

        try:
            return decode_with_retry(client=client, request=request)
        except RetryError as e:
            last_attempt: Attempt = e.last_attempt
            retry_error: str = f"Failed to decode after retrying {last_attempt.attempt_number} times"
            hlog(retry_error)
            return replace(last_attempt.value, error=f"{retry_error}. Error: {last_attempt.value.error}")

    def get_nudity_check_client(self) -> NudityCheckClient:
        cache_config: CacheConfig = self._build_cache_config("nudity")
        return NudityCheckClient(cache_config)

    def get_toxicity_classifier_client(self) -> PerspectiveAPIClient:
        """Get the toxicity classifier client. We currently only support Perspective API."""
        cache_config: CacheConfig = self._build_cache_config("perspectiveapi")
        return PerspectiveAPIClient(self.credentials.get("perspectiveApiKey", ""), cache_config)

    def get_moderation_api_client(self) -> ModerationAPIClient:
        """Get the ModerationAPI client."""
        cache_config: CacheConfig = self._build_cache_config("ModerationAPI")
        return ModerationAPIClient(self.credentials.get("openaiApiKey", ""), cache_config)

    def get_critique_client(self) -> CritiqueClient:
        """Get the critique client."""
<<<<<<< HEAD
        if not self.critique_client:
            surgeai_credentials = self.credentials.get("surgeaiApiKey", None)
            if surgeai_credentials:
                self.critique_client = SurgeAICritiqueClient(surgeai_credentials, self._build_cache_config("surgeai"))
            else:
                raise ValueError("surgeaiApiKey credentials are required for SurgeAICritiqueClient")
=======
        critique_type = self.credentials.get("critiqueType")
        if critique_type == "random":
            self.critique_client = RandomCritiqueClient()
        elif critique_type == "mturk":
            self.critique_client = MechanicalTurkCritiqueClient()
        elif critique_type == "surgeai":
            surgeai_credentials = self.credentials.get("surgeaiApiKey")
            if not surgeai_credentials:
                raise ValueError("surgeaiApiKey credentials are required for SurgeAICritiqueClient")
            self.critique_client = SurgeAICritiqueClient(surgeai_credentials, self._build_cache_config("surgeai"))
        else:
            raise ValueError(
                "CritiqueClient is not configured; set critiqueType to 'mturk', 'mturk-sandbox', 'surgeai' or 'random'"
            )
>>>>>>> accd9679
        return self.critique_client<|MERGE_RESOLUTION|>--- conflicted
+++ resolved
@@ -316,14 +316,6 @@
 
     def get_critique_client(self) -> CritiqueClient:
         """Get the critique client."""
-<<<<<<< HEAD
-        if not self.critique_client:
-            surgeai_credentials = self.credentials.get("surgeaiApiKey", None)
-            if surgeai_credentials:
-                self.critique_client = SurgeAICritiqueClient(surgeai_credentials, self._build_cache_config("surgeai"))
-            else:
-                raise ValueError("surgeaiApiKey credentials are required for SurgeAICritiqueClient")
-=======
         critique_type = self.credentials.get("critiqueType")
         if critique_type == "random":
             self.critique_client = RandomCritiqueClient()
@@ -338,5 +330,4 @@
             raise ValueError(
                 "CritiqueClient is not configured; set critiqueType to 'mturk', 'mturk-sandbox', 'surgeai' or 'random'"
             )
->>>>>>> accd9679
         return self.critique_client